--- conflicted
+++ resolved
@@ -42,7 +42,6 @@
   <!-- Start #nav -->
   <div id="nav">
     <ul>
-<<<<<<< HEAD
         <div id="nav_float" style="max-width:960px;">
             <py:if test="not tg.identity">
               <li><a href="${tg.url('/')}" class="${('', 'current')[defined('page') and page=='index']}">Home</a></li>
@@ -53,16 +52,6 @@
                   <a href="${tg.url('/auth')}">Login</a></li>
             </py:if>
         </div>
-=======
-      <py:if test="not tg.identity">
-        <li><a href="${tg.url('/')}" class="${('', 'current')[defined('page') and page=='index']}">Home</a></li>
-        <li><a href="${tg.url('/pub/browse')}" class="${('', 'current')[defined('page') and page=='browse']}">Public Data</a></li>
-        <li><a href="${tg.url('/pub/search')}" class="${('', 'current')[defined('page') and page=='search']}">Public Search</a></li>
-        <li><a href="${tg.url('/pub/upload')}" class="${('', 'current')[defined('page') and page=='upload']}">Public Upload</a></li>
-        <li class="right">
-            <a href="${tg.url('/auth')}">Login</a></li>
-      </py:if>
->>>>>>> 83fbaf96
 
       <py:if test="tg.identity">
         <li><a href="${tg.url('/auth/browse')}" class="${('', 'current')[defined('page') and page=='browse']}">My Data</a></li>
