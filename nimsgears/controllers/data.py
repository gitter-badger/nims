# -*- coding: utf-8 -*-
"""Sample controller with all its actions protected."""
from tg import config, expose, flash, redirect, request, require
from tg.i18n import ugettext as _, lazy_ugettext as l_
from repoze.what import predicates
from tgext.admin.controller import AdminController
from tgext.admin.tgadminconfig import TGAdminConfig

from collections import OrderedDict

from nimsgears import model
from nimsgears.model import *

from nimsgears.lib.base import BaseController

import nimsutil

import json # return raw json to browser in cases of database queries
import transaction

__all__ = ['DataController', 'PublicDataController']


class NimsAdminConfig(TGAdminConfig):
    default_index_template = 'genshi:nimsgears.templates.tg_admin'


class NimsAdminController(AdminController):
    allow_only = predicates.in_group('superusers')


class DataController(BaseController):

    def index(self):
        redirect('/pub/browse')

    @expose()
    def browse(self, **kwargs):
        return dict(page='browse')

class AuthDataController(DataController):

    tg_admin = NimsAdminController(model, DBSession, NimsAdminConfig)

    allow_only = predicates.not_anonymous(msg=l_('You must be logged in to view this page.'))

    # FIXME: handle deactivated users
    #active_user = predicates.in_group('users', msg=l_('Your account is inactive. You can request activation below.'))

    def _not_active_user(msg):
        flash(msg)
        redirect('/auth/activate')

    @expose()
    def index(self):
        redirect('/auth/status')

    @expose('nimsgears.templates.activate')
    def activate(self, **kwargs):
        return self.prefs()

    @expose('nimsgears.templates.prefs')
    def prefs(self, **kwargs):
        user = request.identity['user']

        if kwargs:
            DBSession.add(user)
            for key, value in kwargs.iteritems():
                setattr(user, key, value)
            flash(l_('Your settings have been updated.'))

        if not user.name or not user.email:
            ldap_name, ldap_email = nimsutil.ldap_query(user.id)
        name = user.name or ldap_name
        email = user.email or ldap_email

        prefs = OrderedDict(
                name = ('Display Name', name),
                email = ('Email Address', email)
                )

        return dict(page='prefs', prefs=prefs)

    @expose('nimsgears.templates.status')
    def status(self):
        #if not predicates.in_group('active_users').is_met(request.environ):
        #    flash(l_('Your account is not yet active.'))
        #    redirect('/auth/prefs')
        return dict(page='status', params={})

    @expose('nimsgears.templates.browse')
    def browse(self, **kwargs):
        user = request.identity['user'] if request.identity else None

        columns = ['Date & Time', 'Group', 'Experiment', 'MRI Exam #', 'Subject Name']
        datatypes = ['Dicom', 'NIfTI', 'SPM NIfTI', 'k-Space']
        searchByOptions = ['Subject Name', 'Group'];

        query = DBSession.query(Session, Experiment, Subject, ResearchGroup)
        query = query.join(Experiment, Session.experiment)
        query = query.join(Subject, Session.subject)
        query = query.join(ResearchGroup, Experiment.owner)

        query = query.join(Access, Experiment.accesses)
        #query = query.filter(Access.user==user)

        if 'Subject Name' in kwargs and kwargs['Subject Name']:
            query_str = kwargs['Subject Name'].replace('*', '%')
            query = query.filter(Subject.lastname.ilike(query_str))

        if 'Group' in kwargs and kwargs['Group']:
            query_str = kwargs['Group'].replace('*', '%')
            query = query.filter(ResearchGroup.id.ilike(query_str))

        results = query.all()

        sessiondata = [(r.Session.id, r.Session.timestamp.strftime('%Y-%m-%d %H:%M:%S'), r.Experiment.owner, r.Experiment, r.Session.mri_exam, r.Subject) for r in results]

        filter_info = {}
        experiments = sorted(set([r.Experiment for r in results]), key=lambda exp: exp.name)
        for exp in experiments:
            filter_info[exp.owner.id] = filter_info.get(exp.owner.id, []) + [exp.name]
        filter_info = sorted([(k,v) for k,v in filter_info.iteritems()], key=lambda tup: tup[0])

        return dict(page='browse', filter_info=filter_info, datatypes=datatypes, columns=columns, sessiondata=sessiondata, searchByOptions=searchByOptions)

    @expose('nimsgears.templates.search')
    def search(self):
        dataset_cnt = len(Session.query.all())
        return dict(page='search', dataset_cnt=dataset_cnt)

    @expose('nimsgears.templates.admin')
    def admin(self):
        return dict(page='admin', params={})

    @expose()
    def session_query(self, **kwargs):
        """ Queries DB given info found in POST, TODO perhaps verify access level another time here??
        """
        user = request.identity['user']

        def summarize_sess(session, exp):
            return (session.id, session.mri_exam, unicode(session.subject) if exp else 'Anonymous')

        try:
            exp_id = int(kwargs['id'])
        except:
            exp_id = -1

        privilege = AccessPrivilege.query.filter_by(name = u'ar').first()
        exp = DBSession.query(Experiment).join('accesses', 'privilege').filter(Experiment.id == exp_id).filter(Access.user == user).filter(AccessPrivilege.value > privilege.value).first()
        sess_list = ([summarize_sess(item.Session, exp) for item in
            DBSession.query(Session, Experiment).join('experiment').filter(Experiment.id == exp_id).all()])

        return json.dumps(sess_list)

    @expose()
    def update_epoch(self, **kwargs):
        user = request.identity['user']

        try:
            epoch_id = int(kwargs['id'])
            desc = kwargs['desc']
        except:
            epoch_id = -1
            desc = None

        rw_privilege = AccessPrivilege.query.filter_by(name = u'rw').first()
        epoch = DBSession.query(Epoch).join('session', 'experiment', 'access', 'privilege').filter(Epoch.id == epoch_id).filter(Access.user == user).filter(AccessPrivilege.value > rw_privilege.value).first()

        if epoch:
            epoch.mri_desc = desc
            transaction.commit()
            success = True
        else:
            success = False

        return json.dumps({'success':success})

    @expose()
    def epoch_query(self, **kwargs):
        """ Queries DB given info found in POST, TODO perhaps verify access level another time here??
        """
        def summarize_epoch(epoch, sess_id):
            return (epoch.id, "%2d/%2d" % (epoch.mri_series, epoch.mri_acq), epoch.mri_desc)

        try:
            sess_id = int(kwargs['id'])
        except:
            sess_id = -1

        epoch_list = ([summarize_epoch(item.Epoch, sess_id) for item in
            DBSession.query(Epoch, Session).join('session').filter(Session.id == sess_id).all()])

        return json.dumps(epoch_list)

    @expose()
    def transfer_sessions(self, **kwargs):
        """ Queries DB given info found in POST, TODO perhaps verify access level another time here??
        """
        # STILL NEED TO IMPLEMENT ACCESS CHECKING TODO
        # FOR NOW, JUST TRANSFERRING WITHOUT A CHECK SO I CAN DEMONSTRATE CONCEPT FIXME

        sess_id_list = kwargs["sess_id_list"]
        if isinstance(sess_id_list, list):
            sess_id_list = [int(item) for item in kwargs["sess_id_list"]]
        else:
            sess_id_list = [sess_id_list]
        print sess_id_list
        exp_id = int(kwargs["exp_id"])

        exp = DBSession.query(Experiment).filter_by(id = exp_id).one()
        sess_list = DBSession.query(Session).filter(Session.id.in_(sess_id_list)).all()
        for session in sess_list:
            session.experiment = exp

        transaction.commit()

        return json.dumps({"success":True})

    @expose('nimsgears.templates.manage')
    def manage(self):
        user = request.identity['user']

<<<<<<< HEAD
    @expose('nimsgears.templates.admin')
    def admin(self):
        return dict(page='admin', params={})

    @expose(content_type='application/x-tar')
    def download(self, *args, **kwargs):
        session_id = kwargs['session_id']
        query = DBSession.query(Dataset)
        query = query.join(Epoch, Dataset.epoch).join(Session, Epoch.session)
        results = query.filter(Session.id == session_id).all()

        paths = ' '.join([dataset.path for dataset in results])

        import shlex
        import subprocess as sp
        tar_proc = sp.Popen(shlex.split('tar -czf - %s' % paths), stdout=sp.PIPE, cwd=config.get('store_path'))
        return tar_proc.stdout
=======
        exp_dict_dict = {} # exp_dict by access level
        access_levels = ['mg', 'rw', 'ro', 'ar']
        for access_level in access_levels:
            exp_dict = {} # exp by exp_id
            privilege = AccessPrivilege.query.filter_by(name=access_level).one()
            db_item_list = DBSession.query(Experiment, Access).join(Access).filter(Access.user == user).filter(Access.privilege == privilege).all()
            for db_item in db_item_list:
                exp = db_item.Experiment
                exp_dict[exp.id] = (exp.owner.id, exp.name)
            exp_dict_dict[access_level] = exp_dict

        # FIXME i plan to replace these things with just column number
        # indicators computed in the front end code... keep class names out of back end
        exp_columns = [('Owner', 'col_sunet'), ('Name', 'col_name')]
        session_columns = [('Exam', 'col_exam'), ('Subject Name', 'col_sname')]
        epoch_columns = [('S/A', 'col_sa'), ('Description', 'col_desc')]

        access_levels.insert(0, 'pi')
        return dict(page='manage',
                    exp_dict_dict=exp_dict_dict,
                    access_levels=access_levels,
                    exp_columns=exp_columns,
                    session_columns=session_columns,
                    epoch_columns=epoch_columns)

    @expose('nimsgears.templates.access')
    def access(self):
        user = request.identity['user']

        exp_dict_dict = {} # exp_dict by access level
        access_levels = ['mg']
        for access_level in access_levels:
            exp_dict = {} # exp by exp_id
            privilege = AccessPrivilege.query.filter_by(name=access_level).one()
            db_item_list = DBSession.query(Experiment, Access).join(Access).filter(Access.user == user).filter(Access.privilege == privilege).all()
            for db_item in db_item_list:
                exp = db_item.Experiment
                exp_dict[exp.id] = (exp.owner.id, exp.name)
            exp_dict_dict[access_level] = exp_dict

        user_list = [(usr.id, usr.name if usr.name else 'None') for usr in User.query.all()]

        # FIXME i plan to replace these things with just column number
        # indicators computed in the front end code... keep class names out of back end
        exp_columns = [('Owner', 'col_sunet'), ('Name', 'col_name')]
        user_columns = [('SUNetID', 'col_sunet'), ('Name', 'col_name')]

        access_levels.insert(0, 'pi')
        return dict(page='access',
                    user_list=user_list,
                    user_columns=user_columns,
                    exp_dict_dict=exp_dict_dict,
                    access_levels=access_levels,
                    exp_columns=exp_columns,
                    )
>>>>>>> 9387dd15
<|MERGE_RESOLUTION|>--- conflicted
+++ resolved
@@ -133,6 +133,20 @@
     def admin(self):
         return dict(page='admin', params={})
 
+    @expose(content_type='application/x-tar')
+    def download(self, *args, **kwargs):
+        session_id = kwargs['session_id']
+        query = DBSession.query(Dataset)
+        query = query.join(Epoch, Dataset.epoch).join(Session, Epoch.session)
+        results = query.filter(Session.id == session_id).all()
+
+        paths = ' '.join([dataset.path for dataset in results])
+
+        import shlex
+        import subprocess as sp
+        tar_proc = sp.Popen(shlex.split('tar -czf - %s' % paths), stdout=sp.PIPE, cwd=config.get('store_path'))
+        return tar_proc.stdout
+
     @expose()
     def session_query(self, **kwargs):
         """ Queries DB given info found in POST, TODO perhaps verify access level another time here??
@@ -222,25 +236,6 @@
     def manage(self):
         user = request.identity['user']
 
-<<<<<<< HEAD
-    @expose('nimsgears.templates.admin')
-    def admin(self):
-        return dict(page='admin', params={})
-
-    @expose(content_type='application/x-tar')
-    def download(self, *args, **kwargs):
-        session_id = kwargs['session_id']
-        query = DBSession.query(Dataset)
-        query = query.join(Epoch, Dataset.epoch).join(Session, Epoch.session)
-        results = query.filter(Session.id == session_id).all()
-
-        paths = ' '.join([dataset.path for dataset in results])
-
-        import shlex
-        import subprocess as sp
-        tar_proc = sp.Popen(shlex.split('tar -czf - %s' % paths), stdout=sp.PIPE, cwd=config.get('store_path'))
-        return tar_proc.stdout
-=======
         exp_dict_dict = {} # exp_dict by access level
         access_levels = ['mg', 'rw', 'ro', 'ar']
         for access_level in access_levels:
@@ -295,5 +290,4 @@
                     exp_dict_dict=exp_dict_dict,
                     access_levels=access_levels,
                     exp_columns=exp_columns,
-                    )
->>>>>>> 9387dd15
+                    )