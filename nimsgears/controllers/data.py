--- conflicted
+++ resolved
@@ -134,10 +134,6 @@
     def modify_groups(self, **kwargs):
         user = request.identity['user']
 
-<<<<<<< HEAD
-        def session_tuple(session, axs_priv_val):
-            return (session.id, session.timestamp.strftime('%Y-%m-%d'), session.subject.code)
-=======
         user_id_list = group_id = membership_src = membership_dst = is_retroactive = None
         if "user_ids" in kwargs:
             user_id_list = kwargs["user_ids"]
@@ -183,20 +179,9 @@
             transaction.commit()
         else:
             transaction.abort()
->>>>>>> 84af85d8
 
         return json.dumps(result)
 
-<<<<<<< HEAD
-        if predicates.in_group('superusers') and user.admin_mode:
-            results = Session.query.join(Experiment, Session.experiment).filter(Experiment.id==exp_id).all()
-            sessions = [session_tuple(session, -1) for session in results]
-        else:
-            query = DBSession.query(Session, Access).join(Subject, Session.subject).join(Experiment, Subject.experiment).join(Access)
-            results = query.filter(Experiment.id==exp_id).filter(Access.user==user).all()
-            sessions = [session_tuple(result.Session, result.Access.privilege.value) for result in results]
-        return json.dumps(sessions)
-=======
     @expose()
     def get_access_privileges(self, **kwargs):
         db_result_accpriv = AccessPrivilege.query.all()
@@ -302,15 +287,16 @@
         if "exp" in kwargs:
             id_list = kwargs["exp"]
             query_type = Experiment
-            db_query = Experiment.query.join(Access, AccessPrivilege)
+            db_query = Experiment.query
         elif "sess" in kwargs:
             id_list = kwargs["sess"]
             query_type = Session
-            db_query = Session.query.join(Experiment, Access, AccessPrivilege)
+            db_query = Session.query.join(Subject, Session.subject).join(Experiment, Subject.experiment)
         elif "epoch" in kwargs:
             id_list = kwargs["epoch"]
             query_type = Epoch
-            db_query = Epoch.query.join(Session, Experiment, Access, AccessPrivilege)
+            db_query = Epoch.query.join(Session, Epoch.session).join(Subject, Session.subject).join(Experiment, Subject.experiment)
+        db_query = db_query.join(Access).join(AccessPrivilege)
 
         result = {'success': False}
         if id_list and query_type and db_query:
@@ -323,9 +309,7 @@
 
             if not (predicates.in_group('superusers') and user.admin_mode):
                 mg_privilege = AccessPrivilege.query.filter_by(name=u'mg').first()
-                db_query = (db_query
-                    .filter(Access.user == user)
-                    .filter(AccessPrivilege.value >= mg_privilege.value))
+                db_query = db_query.filter(Access.user == user).filter(AccessPrivilege.value >= mg_privilege.value)
 
             db_result = db_query.all()
 
@@ -348,7 +332,6 @@
                 transaction.commit()
 
         return json.dumps(result)
->>>>>>> 84af85d8
 
     @expose()
     def update_epoch(self, **kwargs):
@@ -372,23 +355,6 @@
             success = False
 
         return json.dumps({'success':success})
-
-    @expose()
-    def epoch_query(self, **kwargs):
-        """ Queries DB given info found in POST, TODO perhaps verify access level another time here??
-        """
-        def summarize_epoch(epoch, sess_id):
-            return (epoch.id, epoch.timestamp.strftime('%H:%M:%S'), '%s [%d/%d]' % (epoch.mri_desc, epoch.mri_series, epoch.mri_acq))
-
-        try:
-            sess_id = int(kwargs['id'])
-        except:
-            sess_id = -1
-
-        epoch_list = ([summarize_epoch(item.Epoch, sess_id) for item in
-            DBSession.query(Epoch, Session).join(Session, Epoch.session).filter(Session.id == sess_id).all()])
-
-        return json.dumps(epoch_list)
 
     @expose()
     def transfer_sessions(self, **kwargs):
@@ -483,7 +449,7 @@
 
         trash_flag = self._get_trash_flag(user)
 
-        db_query = DBSession.query(Session).join(Experiment).filter(Experiment.id == exp_id) # get query set up
+        db_query = DBSession.query(Session).join(Subject, Session.subject).join(Experiment, Subject.experiment).filter(Experiment.id == exp_id) # get query set up
 
         if trash_flag == 0: # when trash flag off, only accept those with no trash time
             db_query = db_query.filter(Session.trashtime == None)
@@ -503,8 +469,8 @@
         n_results = len(db_result_sess)
         for i in range(n_results):
             sess = db_result_sess[i]
-            subject_name = unicode(sess.subject_role.subject) if acc_priv_list[i] != 0 else 'Anonymous'
-            sess_data_list.append((sess.mri_exam, subject_name))
+            #subject_name = unicode(sess.subject_role.subject) if acc_priv_list[i] != 0 else 'Anonymous'
+            sess_data_list.append((sess.timestamp.strftime('%Y-%m-%d'), sess.subject.code))
             sess_attr_list.append({})
             sess_attr_list[i]['id'] = 'sess_%d' % sess.id
             if sess.trashtime != None:
@@ -518,7 +484,7 @@
 
         trash_flag = self._get_trash_flag(user)
 
-        db_query = DBSession.query(Epoch).join(Session, Experiment).filter(Session.id == exp_id) # get query set up
+        db_query = DBSession.query(Epoch).join(Session, Epoch.session).filter(Session.id == exp_id).join(Subject, Session.subject).join(Experiment, Subject.experiment) # get query set up
 
         if trash_flag == 0: # when trash flag off, only accept those with no trash time
             db_query = db_query.filter(Epoch.trashtime == None)
@@ -534,7 +500,7 @@
 
         for i in range(len(db_result_epoch)):
             epoch = db_result_epoch[i]
-            epoch_data_list.append(("%2d/%2d" % (epoch.mri_series, epoch.mri_acq), epoch.mri_desc))
+            epoch_data_list.append((epoch.timestamp.strftime('%H:%M:%S'), '%s [%d/%d]' % (epoch.mri_desc, epoch.mri_series, epoch.mri_acq)))
             epoch_attr_list.append({})
             epoch_attr_list[i]['id'] = 'epoch_%d' % epoch.id
             if epoch.trashtime != None:
@@ -581,8 +547,8 @@
 
         # Table columns and their relevant classes
         exp_columns = [('Group', 'col_sunet'), ('Experiment', 'col_name')]
-        session_columns = [('Session', 'col_exam'), ('Subject Name', 'col_sname')]
-        epoch_columns = [('Epoch', 'col_sa'), ('Description', 'col_desc')]
+        session_columns = [('Date', 'col_exam'), ('Subj. Code', 'col_sname')]
+        epoch_columns = [('Time', 'col_sa'), ('Description', 'col_desc')]
 
         return dict(page='browse',
                     exp_columns=exp_columns,
@@ -654,4 +620,4 @@
                 group_dict[key].append(get_user_tuple(user))
                 group_dict['others'].remove(user)
         group_dict['others'] = [get_user_tuple(user) for user in group_dict['others']]
-    return group_dict
+    return group_dict