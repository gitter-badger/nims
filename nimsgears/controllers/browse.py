--- conflicted
+++ resolved
@@ -190,106 +190,4 @@
 
                 transaction.commit()
 
-<<<<<<< HEAD
-        return json.dumps(result)
-=======
-        return json.dumps(result)
-
-    def get_popup_data_experiment(self, user, id_):
-        db_query = Experiment.query.filter_by(id=id_)
-        db_query = self.filter_access(db_query, user)
-        db_result = db_query.first()
-        return {
-            'type': 'experiment',
-            'name': db_result.name
-            } if db_result else None
-
-    def get_popup_data_session(self, user, id_):
-        db_query = (Session.query.filter_by(id=id_)
-            .join(Subject, Session.subject)
-            .join(Experiment, Subject.experiment))
-        db_query = self.filter_access(db_query, user)
-        db_result = db_query.first()
-        return {
-            'type': 'session',
-            'name': db_result.name
-            } if db_result else None
-
-    def get_popup_data_epoch(self, user, id_):
-        db_query = (Epoch.query.filter_by(id=id_)
-            .join(Session, Epoch.session)
-            .join(Subject, Session.subject)
-            .join(Experiment, Subject.experiment))
-        db_query = self.filter_access(db_query, user)
-        db_result = db_query.first()
-        return {
-            'type': 'epoch',
-            'name': db_result.name
-            } if db_result else None
-
-    def get_popup_data_dataset(self, user, id_):
-        db_query = (DBSession.query(Dataset, Epoch, Session, Experiment, ResearchGroup)
-                .join(Epoch, Dataset.container)
-                .join(Session, Epoch.session)
-                .join(Subject, Session.subject)
-                .join(Experiment, Subject.experiment)
-                .join(ResearchGroup, Experiment.owner)
-                .filter(Dataset.id == id_))
-        db_result = self.filter_access(db_query, user).first()
-        ds_path = '%s/nims/%s/%s/%s/%s/%s' % (
-                u'superuser' if user.is_superuser else user.uid,
-                db_result.ResearchGroup.gid,
-                db_result.Experiment.name,
-                db_result.Session.name,
-                db_result.Epoch.name,
-                db_result.Dataset.name)
-        return {
-            'type': 'dataset',
-            'subtype': 'pyramid',
-            'name': db_result.__class__.__name__,
-            'url': '../data/' + ds_path,
-            } if db_result else None
-
-    @expose()
-    def get_popup_data(self, **kwargs):
-        user = request.identity['user']
-        popup_data = {}
-        if "exp_id" in kwargs:
-            try:
-                id_ = int(kwargs["exp_id"])
-            except:
-                pass
-            else:
-                popup_data = self.get_popup_data_experiment(user, id_)
-
-        elif "sess_id" in kwargs:
-            try:
-                id_ = int(kwargs["sess_id"])
-            except:
-                pass
-            else:
-                popup_data = self.get_popup_data_session(user, id_)
-
-        elif "epoch_id" in kwargs:
-            try:
-                id_ = int(kwargs["epoch_id"])
-            except:
-                pass
-            else:
-                popup_data = self.get_popup_data_epoch(user, id_)
-
-        elif "dataset_id" in kwargs:
-            try:
-                id_ = int(kwargs["dataset_id"])
-            except:
-                pass
-            else:
-                popup_data = self.get_popup_data_dataset(user, id_)
-
-        if popup_data:
-            popup_data.update({'success': True})
-        else:
-            popup_data = {'success': False}
-
-        return json.dumps(popup_data)
->>>>>>> 61a52950
+        return json.dumps(result)