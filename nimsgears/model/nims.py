# @author:  Gunnar Schaefer
#           Reno Bowen
#           Bob Dougherty

import os
import re
import shutil
import hashlib
import datetime

import transaction
from elixir import *

import nimsutil
from nimsgears.model import metadata, DBSession

from tg import session
from sqlalchemy.util._collections import NamedTuple

__session__ = DBSession
__metadata__ = metadata

__all__  = ['Group', 'User', 'Permission', 'Message', 'Job', 'Access', 'AccessPrivilege']
__all__ += ['ResearchGroup', 'Person', 'Subject', 'DataContainer', 'Experiment', 'Session', 'Epoch', 'Dataset']


class Group(Entity):

    """Group definition for :mod:`repoze.what`; `group_name` required."""

    gid = Field(Unicode(32), unique=True)           # translation for group_name set in app_cfg.py
    name = Field(Unicode(255))
    created = Field(DateTime, default=datetime.datetime.now)

    users = ManyToMany('User', onupdate='CASCADE', ondelete='CASCADE')
    permissions = ManyToMany('Permission', onupdate='CASCADE', ondelete='CASCADE')

    def __repr__(self):
        return ('<Group: group_id=%s>' % self.gid).encode('utf-8')

    def __unicode__(self):
        return self.name

    @classmethod
    def by_gid(cls, gid):
        return cls.query.filter_by(gid=gid).one()


class User(Entity):

    """User definition for :mod:`repoze.who`; `user_name` required."""

    uid = Field(Unicode(32), unique=True)           # translation for user_name set in app_cfg.py
    uid_number = Field(Integer, index=True)
    firstname = Field(Unicode(255))
    lastname = Field(Unicode(255))
    email = Field(Unicode(255))
    _password = Field(Unicode(128), colname='password', synonym='password')
    created = Field(DateTime, default=datetime.datetime.now)
    admin_mode = Field(Boolean, default=False)

    groups = ManyToMany('Group', onupdate='CASCADE', ondelete='CASCADE')

    accesses = OneToMany('Access')
    research_groups = ManyToMany('ResearchGroup', inverse='members')
    manager_groups = ManyToMany('ResearchGroup', inverse='managers')
    pi_groups = ManyToMany('ResearchGroup', inverse='pis')
    messages = OneToMany('Message', inverse='recipient')

    def __init__(self, **kwargs):
        if 'uid' in kwargs:
            ldap_firstname, ldap_lastname, ldap_email, ldap_uid_number = nimsutil.ldap_query(kwargs['uid'])
            kwargs['firstname'] = ldap_firstname
            kwargs['lastname'] = ldap_lastname
            kwargs['email'] = ldap_email
            kwargs['uid_number'] = ldap_uid_number
        super(User, self).__init__(**kwargs)

    def __repr__(self):
        return (u'<User: %s, %s, %s>' % (self.uid, self.email, self.name)).encode('utf-8')

    def __unicode__(self):
        return self.name or self.uid

    @property
    def name(self):
        if self.firstname and self.lastname:
            return u'%s, %s' % (self.lastname, self.firstname)
        else:
            return self.lastname

    @property
    def displayname(self):
        if self.firstname and self.lastname:
            return u'%s %s' % (self.firstname, self.lastname)
        else:
            return self.uid

    @property
    def is_superuser(self):
        """Return True if user is a superuser and has admin mode enabled."""
        return Group.by_gid(u'superusers') in self.groups and self.admin_mode

    @classmethod
    def by_email(cls, email):
        return cls.query.filter_by(email=email).first()

    @classmethod
    def by_uid(cls, uid, create=False, password=None):
        user = cls.query.filter_by(uid=uid).first()
        if not user and create:
            user = cls(uid=uid, password=(password or uid))
        return user

    @staticmethod
    def _hash_password(password):
        # Make sure password is a str because we cannot hash unicode objects
        if isinstance(password, unicode):
            password = password.encode('utf-8')
        salt = hashlib.sha256()
        salt.update(os.urandom(60))
        hash = hashlib.sha256()
        hash.update(password + salt.hexdigest())
        password = salt.hexdigest() + hash.hexdigest()
        # Make sure the hashed password is a unicode object at the end of the
        # process because SQLAlchemy _wants_ unicode objects for Unicode cols
        if not isinstance(password, unicode):
            password = password.decode('utf-8')
        return password

    def _set_password(self, password):
        """Hash ``password`` on the fly and store its hashed version."""
        self._password = self._hash_password(password)
    def _get_password(self):
        """Return the hashed version of the password."""
        return self._password
    password = property(_get_password, _set_password)

    def validate_password(self, password):
        """Check the password against existing credentials."""
        hash = hashlib.sha256()
        if isinstance(password, unicode):
            password = password.encode('utf-8')
        hash.update(password + str(self.password[:64]))
        return self.password[64:] == hash.hexdigest()

    @property
    def permissions(self):
        """Return a set with all permissions granted to the user."""
        perms = set()
        for g in self.groups:
            perms = perms | set(g.permissions)
        return perms

    @property
    def unread_msg_cnt(self):
        return 0 #len([msg for msg in self.messages if not msg.read]) if self.messages else 0

    @property
    def dataset_cnt(self):
        query = DBSession.query(Session)
        if not self.is_superuser:
            query = query.join(Subject, Session.subject).join(Experiment, Subject.experiment).join(Access).filter(Access.user==self)
        return query.count()

    @property
    def job_cnt(self):
        return Job.query.filter((Job.status == u'pending') | (Job.status == u'running')).count()

    def _get_trash_flag(self):
        return session.get('trash_flag', 0)
    def _set_trash_flag(self, trash_flag):
        session['trash_flag'] = trash_flag
        session.save()
    trash_flag = property(_get_trash_flag, _set_trash_flag)

    @property
    def admin_groups(self):
        return ResearchGroup.query.all() if self.is_superuser else self.pi_groups + self.manager_groups

    @property
    def admin_group_names(self):
        return sorted([group.gid for group in self.admin_groups])

    @property
    def member_groups(self):
        return ResearchGroup.query.all() if self.is_superuser else self.pi_groups + self.manager_groups + self.research_groups

    @property
    def member_group_names(self):
        return sorted([group.gid for group in self.member_groups])

    def manages_group(self, group):
        return group in self.admin_groups

    def is_group_pi(self, group):
        return self.is_superuser or self in group.pis

    def _filter_access(self, query, min_access_level=u'Anon-Read'):
        return query.join(Access).filter(Access.user == self).filter(Access.privilege >= AccessPrivilege.value(min_access_level))

    def has_access_to(self, data_container, min_access_level=u'Anon-Read'):
        if self.is_superuser:
            return True
        else:
            data_container.toplevel_query().first()
            return bool(self._filter_access(data_container.toplevel_query(), min_access_level)
                    .filter(data_container.__class__.id == data_container.id)
                    .first())

    def experiments_with_access_privilege(self, min_access_level=u'Anon-Read', ignore_superuser=False):
        query = Experiment.toplevel_query()
        if not self.is_superuser or ignore_superuser:
            query = self._filter_access(query, min_access_level)
        if self.trash_flag == 0:
            query = query.filter(Experiment.trashtime == None)
        elif self.trash_flag == 2:
            query = query.filter(Experiment.trashtime != None)
        if self.is_superuser and not ignore_superuser:
            return [(exp, u'Manage') for exp in query.all()]
        else:
            return [(exp, AccessPrivilege.name(acc.privilege)) for exp, acc in query.add_entity(Access).all()]

    def experiments(self, min_access_level=u'Anon-Read', ignore_superuser=False):
        return [exp for exp, acc in self.experiments_with_access_privilege(min_access_level, ignore_superuser)]

    def sessions(self, exp_id, min_access_level=u'Anon-Read'):
        query = Session.toplevel_query().filter(Experiment.id == exp_id)
        if not self.is_superuser:
            query = self._filter_access(query, min_access_level)
        if self.trash_flag == 0:
            query = query.filter(Session.trashtime == None)
        elif self.trash_flag == 2:
            query = query.filter(Session.trashtime != None)
        return query.all()

    def epochs(self, sess_id, min_access_level=u'Anon-Read'):
        query = Epoch.query.join(Session, Epoch.session).filter(Session.id == sess_id).join(Subject, Session.subject).join(Experiment, Subject.experiment) ## FIXME: use toplevel_query (sqlalchemy is broken, filter and join have order dependency)
        if not self.is_superuser:
            query = self._filter_access(query, min_access_level)
        if self.trash_flag == 0:
            query = query.filter(Epoch.trashtime == None)
        elif self.trash_flag == 2:
            query = query.filter(Epoch.trashtime != None)
        return query.all()

    def datasets(self, epoch_id, min_access_level=u'Anon-Read'):
        query = Dataset.query.join(Epoch, Dataset.container).filter(Epoch.id == epoch_id).join(Session, Epoch.session).join(Subject, Session.subject).join(Experiment, Subject.experiment) ## FIXME: use toplevel_query (sqlalchemy is broken, filter and join have order dependency)
        if not self.is_superuser:
            query = self._filter_access(query, min_access_level)
        if self.trash_flag == 0:
            query = query.filter(Dataset.trashtime == None)
        elif self.trash_flag == 2:
            query = query.filter(Dataset.trashtime != None)
        return query.all()

    def latest_exp_session(self, min_access_level=u'Anon-Read'):
        query = DBSession.query(Experiment, Session).join(Subject, Experiment.subjects).join(Session, Subject.sessions)
        if not self.is_superuser:
            query = self._filter_access(query, min_access_level)
        if self.trash_flag == 0:
            query = query.filter(Session.trashtime == None)
        elif self.trash_flag == 2:
            query = query.filter(Session.trashtime != None)
        return query.order_by(Session.timestamp.desc()).first() or (None, None)


class Permission(Entity):

    """Permission definition for :mod:`repoze.what`; `permission_name` required."""

    pid = Field(Unicode(32), unique=True)           # translation for permission_name set in app_cfg.py
    name = Field(Unicode(255))

    groups = ManyToMany('Group', onupdate='CASCADE', ondelete='CASCADE')

    def __repr__(self):
        return ('<Permission: name=%s>' % self.pid).encode('utf-8')

    def __unicode__(self):
        return self.pid


class Message(Entity):

    subject = Field(Unicode(255), required=True)
    body = Field(Unicode)
    priority = Field(Enum(u'normal', u'high', name=u'message_priority'), default=u'normal')
    created = Field(DateTime, default=datetime.datetime.now)
    read = Field(DateTime)

    recipient = ManyToOne('User', inverse='messages')

    def __repr__(self):
        return ('<Message: "%s: %s", prio=%s>' % (self.recipient, self.subject, self.priority)).encode('utf-8')

    def __unicode__(self):
        return u'%s: %s' % (self.recipient, self.subject)


class Job(Entity):

    timestamp = Field(DateTime, default=datetime.datetime.now)
    status = Field(Enum(u'pending', u'running', u'done', u'failed', u'abandoned', u'qmr-pending', u'qmr-process', name=u'job_status'))
    task = Field(Enum(u'find', u'proc', u'find&proc', name=u'job_task'))
    needs_rerun = Field(Boolean, default=False)
    progress = Field(Integer)
    activity = Field(Unicode(255))

    data_container = ManyToOne('DataContainer', inverse='jobs')

    def __repr__(self):
        return ('<Job %d: %s, %s>' % (self.id, self.task, self.status)).encode('utf-8')

    def __unicode__(self):
        return u'%s %s' % (self.data_container, self.task)


class AccessPrivilege(object):

    privilege_names = {
        1: (u'Anon-Read'),
        2: (u'Read-Only'),
        3: (u'Read-Write'),
        4: (u'Manage'),
        }

    privilege_values = dict((i[1],i[0]) for i in privilege_names.iteritems())

    @classmethod
    def name(cls, priv):
        return cls.privilege_names[priv] if priv in cls.privilege_names else None

    @classmethod
    def names(cls):
        return cls.privilege_names.values()

    @classmethod
    def value(cls, priv):
        return cls.privilege_values[priv] if priv in cls.privilege_values else None

    @classmethod
    def values(cls):
        return cls.privilege_values.values()


class Access(Entity):

    user = ManyToOne('User')
    experiment = ManyToOne('Experiment')
    privilege = Field(Integer)

    def __init__(self, **kwargs):
        if 'privilege_name' in kwargs:
            kwargs['privilege'] = AccessPrivilege.value(kwargs['privilege_name'])
        super(Access, self).__init__(**kwargs)

    def __repr__(self):
        return (u'%s' % self).encode('utf-8')

    def __unicode__(self):
        return u'%s: (%s, %s)' % (AccessPrivilege.name(self.privilege), self.user, self.experiment)


class ResearchGroup(Entity):

    gid = Field(Unicode(32), unique=True)
    name = Field(Unicode(255))

    pis = ManyToMany('User', inverse='pi_groups')
    managers = ManyToMany('User', inverse='managers')
    members = ManyToMany('User', inverse='research_groups')

    experiments = OneToMany('Experiment')

    def __repr__(self):
        return (u'<%s: %s>' % (self.__class__.__name__, self.gid)).encode('utf-8')

    def __unicode__(self):
        return self.name or self.gid

    @classmethod
    def all_ids(cls):
        return [rg.gid for rg in cls.query.all()]

    @property
    def all_member_ids(self):
        return [u.uid for u in (self.pis + self.managers + self.members)]


class Person(Entity):

    roles = OneToMany('Subject')

    @property
    def experiments(self):
        return [r.experiment for r in self.roles]


class DataContainer(Entity):

    using_options(inheritance='multi')

    timestamp = Field(DateTime, default=datetime.datetime.now)
    duration = Field(Interval, default=datetime.timedelta())
    trashtime = Field(DateTime)
    dirty = Field(Boolean, default=False, index=True)
    scheduling = Field(Boolean, default=False, index=True)

    datasets = OneToMany('Dataset')
    jobs = OneToMany('Job')

    def __repr__(self):
        return (u'<%s: %s>' % (self.__class__.__name__, self)).encode('utf-8')

    @property
    def primary_dataset(self):
        return Dataset.query.filter_by(container=self).filter_by(kind=u'primary').first()

    @property
    def original_datasets(self):
        return Dataset.query.filter(Dataset.container == self).filter((Dataset.kind == u'primary') | (Dataset.kind == u'secondary')).all()

    @property
    def is_trash(self):
        return bool(self.trashtime)


class Experiment(DataContainer):

    using_options(inheritance='multi')

    name = Field(Unicode(63), required=True)
    irb = Field(Unicode(16))

    owner = ManyToOne('ResearchGroup', required=True)
    accesses = OneToMany('Access')
    subjects = OneToMany('Subject')

    def __unicode__(self):
        return u'%s/%s' % (self.owner, self.name)

    @classmethod
    def from_owner_name(cls, owner, name):
        experiment = cls.query.filter_by(owner=owner).filter_by(name=name).first()
        if not experiment:
            experiment = cls(owner=owner, name=name)
            for manager in set(owner.managers + owner.pis):                         # managers & PIs
                Access(experiment=experiment, user=manager, privilege_name=u'Manage')
            for member in set(owner.members) - set(owner.managers + owner.pis):     # other members
                Access(experiment=experiment, user=member, privilege_name=u'Read-Only')
        return experiment

    @classmethod
    def toplevel_query(self):
        return Experiment.query

    @property
    def persons(self):
        return [s.person for s in self.subject]

    @property
    def next_subject_code(self):
        code_num = max([int('0%s' % re.sub(r'[^0-9]+', '', subj.code)) for subj in self.subjects]) + 1 if self.subjects else 1
        return u's%03d' % code_num

    @property
    def contains_trash(self):
        if self.is_trash:
            return True
        for subject in self.subjects:
            if subject.contains_trash:
                return True
        return False

    def users_with_access_privilege(self, user):
        user_access = User.query.join(Access).add_entity(Access).filter(Access.experiment == self).filter(Access.user == user).first()
        if user.is_superuser or user_access.Access.privilege == AccessPrivilege.value(u'Manage'):
            db_results = User.query.join(Access).add_entity(Access).filter(Access.experiment == self).all()
        else:
            db_results = [user_access]
        return [(user, AccessPrivilege.name(acc.privilege)) for user, acc in db_results]

    def trash(self, trashtime=datetime.datetime.now()):
        self.trashtime = trashtime
        for subject in self.subjects:
            subject.trash(trashtime)

    def untrash(self, propagate=True):
        self.trashtime = None
        if propagate:
            for subject in self.subjects:
                subject.untrash()

    def renumber_subjects(self):
        ordered_subjects = sorted(self.subjects, key=lambda subj: (sorted(subj.sessions, key=lambda session: session.timestamp)[0].timestamp))
        for i, subj in enumerate(ordered_subjects):
            subj.code = u's%03d' % (i+1)


class Subject(DataContainer):

    using_options(inheritance='multi')

    code = Field(Unicode(31))
    firstname = Field(Unicode(63))
    lastname = Field(Unicode(63))
    dob = Field(Date)
    #consent_form = Field(Unicode(63))

    experiment = ManyToOne('Experiment')
    person = ManyToOne('Person')
    sessions = OneToMany('Session')

    def __unicode__(self):
        return u'%s, %s' % (self.lastname, self.firstname)

    @classmethod
    def from_mrfile(cls, mrfile):
        subj_code, group_name, exp_name = nimsutil.parse_patient_id(mrfile.patient_id, ResearchGroup.all_ids())
        query = cls.query.join(Experiment, cls.experiment).filter(Experiment.name == exp_name)
        query = query.join(ResearchGroup, Experiment.owner).filter(ResearchGroup.gid == group_name)
        if subj_code:
            subject = query.filter(cls.code==subj_code).first()
        elif mrfile.subj_firstname and mrfile.subj_lastname:
            subject = query.filter(cls.firstname==mrfile.subj_firstname).filter(cls.lastname==mrfile.subj_lastname).filter(cls.dob==mrfile.subj_dob).first()
        else:
            subject = None
        if not subject:
            owner = ResearchGroup.query.filter_by(gid=group_name).one()
            experiment = Experiment.from_owner_name(owner, exp_name)
            subject = cls(
                    experiment=experiment,
                    person=Person(),
                    code=subj_code[:31] or experiment.next_subject_code,
                    firstname=mrfile.subj_firstname[:63],
                    lastname=mrfile.subj_lastname[:63],
                    dob=mrfile.subj_dob,
                    )
        return subject

    @classmethod
    def for_session_in_experiment(cls, session, experiment):
        subject = cls.query.filter_by(person=session.subject.person).filter_by(experiment=experiment).first()
        if not subject:
            subject = session.subject.clone(experiment)
        return subject

    @classmethod
    def toplevel_query(self):
        return (Subject.query
                .join(Experiment, Subject.experiment))

    @property
    def name(self):
        return u'%s %s: %s, %s' % (self.code, self.sessions[0].timestamp, self.lastname, self.firstname)

    @property
    def contains_trash(self):
        if self.is_trash:
            return True
        for session in self.sessions:
            if session.contains_trash:
                return True
        return False

    def trash(self, trashtime=datetime.datetime.now()):
        self.trashtime = trashtime
        for session in self.sessions:
            session.trash(trashtime)

    def untrash(self, propagate=True):
        self.trashtime = None
        self.experiment.untrash(propagate=False)
        if propagate:
            for session in self.sessions:
                session.untrash()

    def clone(self, experiment):
        subj = Subject()
        for prop in self.mapper.iterate_properties:
            if prop.key != 'id' and prop.key != 'sessions':
                setattr(subj, prop.key, getattr(self, prop.key))
        subj.code = experiment.next_subject_code    # must be done before setting subj.experiment
        subj.experiment = experiment
        return subj


class Session(DataContainer):

    using_options(inheritance='multi')

    uid = Field(LargeBinary(32), index=True)
    exam = Field(Integer, default=0)
    notes = Field(Unicode)

    subject = ManyToOne('Subject')
    operator = ManyToOne('User')
    epochs = OneToMany('Epoch')

    def __unicode__(self):
        return self.name

    @classmethod
    def from_mrfile(cls, mrfile):
        uid = nimsutil.pack_dicom_uid(mrfile.exam_uid)
        session = cls.query.filter_by(uid=uid).first()
        if not session:
            subject = Subject.from_mrfile(mrfile)
            # If we trusted the scan operator to carefully enter their uid in the
            # 'operator' field, then we could make create=True. Or we could add some
            # fancy code to fuzzily infer their intent, perhaps even ldap-ing the uid
            # central authority and/or querying the schedule database. But for now,
            # just let the operator be None if the user isn't already in the system.
            operator = User.by_uid(unicode(mrfile.operator), create=False)
            session = Session(uid=uid, exam=mrfile.exam_no, subject=subject, operator=operator)
        return session

    @classmethod
    def toplevel_query(self):
        return (Session.query
                .join(Subject, Session.subject)
                .join(Experiment, Subject.experiment))

    @property
    def name(self):
        return u'%s_%d' % (self.timestamp.strftime('%Y%m%d_%H%M'), self.exam)

    @property
    def dirname(self):
        return u'%s' % self.timestamp.strftime('%Y%m%d_%H%M')

    @property
    def legacy_dirname(self):
        return u'%s_%s' % (self.timestamp.strftime('%Y%m%d'), self.exam)

    @property
    def contains_trash(self):
        if self.is_trash:
            return True
        for epoch in self.epochs:
            if epoch.contains_trash:
                return True
        return False

    @property
    def experiment(self):
        return DBSession.query(Session, Experiment).join(Subject, Session.subject).join(Experiment, Subject.experiment).filter(Session.id == self.id).one().Experiment

    def trash(self, trashtime=datetime.datetime.now()):
        self.trashtime = trashtime
        for epoch in self.epochs:
            epoch.trash(trashtime)

    def untrash(self, propagate=True):
        self.trashtime = None
        self.subject.untrash(propagate=False)
        if propagate:
            for epoch in self.epochs:
                epoch.untrash()

    def move_to_experiment(self, experiment):
        old_subject = self.subject
        self.subject = Subject.for_session_in_experiment(self, experiment)
        if not old_subject.sessions:
            old_subject.delete()


class Epoch(DataContainer):

    using_options(inheritance='multi')

    uid = Field(LargeBinary(32), index=True)
    series = Field(Integer)
    acq = Field(Integer, index=True)
    description = Field(Unicode(255))
    notes = Field(Unicode)
    psd = Field(Unicode(255))
    physio_recorded = Field(Boolean, default=False)
    physio_valid = Field(Boolean)
    qa_status = Field(Enum(u'pending', u'running', u'done', u'failed', u'abandoned', u'rerun', name=u'dataset_qa_status'))

    tr = Field(Float)
    te = Field(Float)
    ti = Field(Float)
    flip_angle = Field(Float)
    pixel_bandwidth = Field(Float)
    num_slices = Field(Integer)
    num_timepoints = Field(Integer)
    num_averages = Field(Float)
    num_echos = Field(Integer)
    receive_coil_name = Field(Unicode(255))
    num_receivers = Field(Integer)
    protocol_name = Field(Unicode(255))
    scanner_name = Field(Unicode(255))
    size_x = Field(Integer)
    size_y = Field(Integer)
    fov = Field(Unicode(255))
    scan_type = Field(Unicode(255))
    num_bands = Field(Integer)
    prescribed_duration = Field(Interval, default=datetime.timedelta())
    mm_per_vox = Field(Unicode(255))
    effective_echo_spacing = Field(Float)
    phase_encode_undersample = Field(Float)
    slice_encode_undersample = Field(Float)
    acquisition_matrix = Field(Unicode(255))

    session = ManyToOne('Session')

    def __unicode__(self):
        return u'Epoch %s %s' % (self.session.subject.experiment, self.timestamp.strftime('%Y-%m-%d %H:%M:%S'))

    @classmethod
    def from_mrfile(cls, mrfile):
        uid = nimsutil.pack_dicom_uid(mrfile.series_uid)
        epoch = cls.query.filter_by(uid=uid).filter_by(acq=mrfile.acq_no).first()
        if not epoch:
            session = Session.from_mrfile(mrfile)
            if session.timestamp is None or session.timestamp > mrfile.timestamp:
                session.timestamp = mrfile.timestamp
            epoch = cls(
                    session = session,
                    timestamp = mrfile.timestamp,
                    duration = datetime.timedelta(0, mrfile.duration),
                    prescribed_duration = datetime.timedelta(0, mrfile.prescribed_duration),
                    uid = uid,
                    series = mrfile.series_no,
                    acq = mrfile.acq_no,
                    description = nimsutil.clean_string(mrfile.series_desc),
                    psd = unicode(mrfile.psd_name),
                    physio_recorded = True,
                    tr = mrfile.tr,
                    te = mrfile.te,
                    ti = mrfile.ti,
                    flip_angle = mrfile.flip_angle,
                    pixel_bandwidth = mrfile.pixel_bandwidth,
                    num_slices = mrfile.num_slices,
                    num_timepoints = mrfile.num_timepoints,
                    num_averages = mrfile.num_averages,
                    num_echos = mrfile.num_echos,
                    receive_coil_name = unicode(mrfile.receive_coil_name),
                    num_receivers = mrfile.num_receivers,
                    protocol_name = unicode(mrfile.protocol_name),
                    scanner_name = unicode(mrfile.scanner_name),
                    size_x = mrfile.size[0],
                    size_y = mrfile.size[1],
                    fov = unicode(str(mrfile.fov)),
                    mm_per_vox = unicode(str(mrfile.mm_per_vox)),
                    scan_type = unicode(mrfile.scan_type),
                    num_bands = mrfile.num_bands,
                    effective_echo_spacing = mrfile.effective_echo_spacing,
                    phase_encode_undersample = mrfile.phase_encode_undersample,
                    slice_encode_undersample = mrfile.slice_encode_undersample,
                    acquisition_matrix = unicode(str(mrfile.acquisition_matrix)),
<<<<<<< HEAD
                    notes = unicode(mrfile.notes),
=======
                    qa_status = u'pending',
>>>>>>> a2b1d38a
                    # to unpack fov, mm_per_vox, and acquisition_matrix: np.fromstring(str(mm)[1:-1],sep=',')
                    )
        return epoch

    @classmethod
    def toplevel_query(cls):
        return (Epoch.query
                .join(Session, Epoch.session)
                .join(Subject, Session.subject)
                .join(Experiment, Subject.experiment))

    @property
    def name(self):
        return '%d_%d_%d' % (self.session.exam, self.series, self.acq)

    @property
    def dirname(self):
        return '%d_%d_%s' % (self.series, self.acq, self.description)

    @property
    def contains_trash(self):
        if self.is_trash:
            return True
        for dataset in self.datasets:
            if dataset.is_trash:
                return True
        return False

    def trash(self, trashtime=datetime.datetime.now()):
        self.trashtime = trashtime
        for dataset in self.datasets:
            dataset.trash(trashtime)

    def untrash(self, propagate=True):
        self.trashtime = None
        self.session.untrash(propagate=False)
        if propagate:
            for dataset in self.datasets:
                dataset.untrash()


class Dataset(Entity):

    default_labels = {
            u'pfile':   u'GE PFile',
            u'dicom':   u'Dicom Data',
            u'nifti':   u'NIfTI',
            u'bitmap':  u'Bitmap',
            u'img_pyr': u'Image Viewer',
            u'physio':  u'Physio Data',
<<<<<<< HEAD
            u'png-figure': u'PNG figure',
=======
            u'json':    u'QA',
>>>>>>> a2b1d38a
            }

    label = Field(Unicode(63))  # informational only
    offset = Field(Interval, default=datetime.timedelta())
    trashtime = Field(DateTime)
    priority = Field(Integer, default=0)
<<<<<<< HEAD
    kind = Field(Enum(u'primary', u'secondary', u'peripheral', u'derived', u'web', name=u'dataset_kind'))
    filetype = Field(Enum(u'pfile', u'dicom', u'nifti', u'bitmap', u'img_pyr', u'physio', u'png-figure', name=u'dataset_filetype'))
=======
    kind = Field(Enum(u'primary', u'secondary', u'peripheral', u'derived', u'web', u'qa', name=u'dataset_kind'))
    # NOTE: use Epoch.qa_status!
    qa_status = Field(Enum(u'pending', u'running', u'done', u'failed', u'abandoned', name=u'dataset_qa_status'))
    filetype = Field(Enum(u'pfile', u'dicom', u'nifti', u'bitmap', u'img_pyr', u'physio', u'json', name=u'dataset_filetype'))
>>>>>>> a2b1d38a
    datatype = Field(Enum(u'unknown', u'mr_fmri', u'mr_dwi', u'mr_structural', u'mr_fieldmap', u'mr_spectro', name=u'dataset_datatype'), default=u'unknown')
    _updatetime = Field(DateTime, default=datetime.datetime.now, colname='updatetime', synonym='updatetime')
    digest = Field(LargeBinary(20))
    compressed = Field(Boolean, default=False)
    archived = Field(Boolean, default=False, index=True)
    _filenames = Field(String, default='', colname='filenames', synonym='filenames')
    acquisition_time = Field(String, default='', index=True)

    container = ManyToOne('DataContainer')
    parents = ManyToMany('Dataset')

    def __repr__(self):
        return (u'<%s: %s>' % (self.__class__.__name__, self.label)).encode('utf-8')

    def __unicode__(self):
        return u'<%s %s>' % (self.__class__.__name__, self.container)

    @classmethod
    def at_path(cls, nims_path, filetype, label=None, archived=False):
        dataset = cls(filetype=filetype, label=(label if label else cls.default_labels[filetype]), archived=archived)
        transaction.commit()
        DBSession.add(dataset)
        nimsutil.make_joined_path(nims_path, dataset.relpath)
        return dataset

    @classmethod
    def from_mrfile(cls, mrfile, nims_path, archived=True):
        series_uid = nimsutil.pack_dicom_uid(mrfile.series_uid)
        dataset = (cls.query.join(Epoch)
                .filter(Epoch.uid == series_uid)
                .filter(Epoch.acq == mrfile.acq_no)
                .filter(cls.filetype == mrfile.filetype)
                .first())
        if not dataset:
            alt_dataset = (cls.query.join(Epoch)
                    .filter(Epoch.uid == series_uid)
                    .filter(Epoch.acq == mrfile.acq_no)
                    .filter(cls.kind == u'primary')
                    .first())
            if not alt_dataset:
                kind = u'primary'
            elif alt_dataset.priority < mrfile.priority:
                kind = u'primary'
                alt_dataset.kind = u'secondary'
                alt_dataset.container.qa_status = u'rerun'
            else:
                kind = u'secondary'
            epoch = Epoch.from_mrfile(mrfile)

            dataset = cls(
                    container=epoch,
                    priority = mrfile.priority,
                    filetype=mrfile.filetype,
                    compressed=mrfile.compressed,
                    kind=kind,
                    label=cls.default_labels[mrfile.filetype],
                    archived=archived,
<<<<<<< HEAD
                    acquisition_time=mrfile.acquisition_time
=======
                    qa_status=u'pending',
>>>>>>> a2b1d38a
                    )
            transaction.commit()
            DBSession.add(dataset)
            nimsutil.make_joined_path(nims_path, dataset.relpath)
        return dataset

    @classmethod
    def toplevel_query(cls):
        return (Dataset.query
                .join(Epoch, Dataset.container)
                .join(Session, Epoch.session)
                .join(Subject, Session.subject)
                .join(Experiment, Subject.experiment))

    @property
    def name(self):
        return nimsutil.clean_string(self.label)

    @property
    def relpath(self):
        return '%s/%03d/%08d' % ('archive' if self.archived else 'current', self.id % 1000, self.id)

    def _get_updatetime(self):
        return self._updatetime
    def _set_updatetime(self, updatetime):
        self._updatetime = updatetime
        self.container.dirty = True
    updatetime = property(_get_updatetime, _set_updatetime)

    def _get_filenames(self):
        return self._filenames.split(', ') if self._filenames else []
    def _set_filenames(self, filenames):
        self._filenames = ', '.join(filenames)
    filenames = property(_get_filenames, _set_filenames)

    @property
    def primary_file_relpath(self):
        fn = self._get_filenames()
        if len(fn)<=1:
            primary_file = fn[0] if len(fn)==1 else []
        else:
            if self.filetype==u'pfile':
                primary_file = next((f for f in fn if f.startswith('P') and f.endswith('.7.gz') and len(f)==11), [])
            elif self.filetype==u'dicom':
                primary_file = next((f for f in fn if f.endswith('_dicoms.tgz')), [])
            elif self.filetype==u'nifti':
                primary_file = next((f for f in fn if f.endswith('.nii.gz')), [])
            elif self.filetype==u'bitmap':
                primary_file = next((f for f in fn if f.endswith('.png')), [])
            elif self.filetype==u'img_pyr':
                primary_file = next((f for f in fn if f.endswith('.pyrdb')), [])
            elif self.filetype==u'physio':
                primary_file = next((f for f in fn if f.endswith('.physio.tgz')), [])
            else:
                primary_file = fn[0]
        return os.path.join(self.relpath, primary_file)

    @property
    def is_trash(self):
        return bool(self.trashtime)

    @property
    def contains_trash(self):
        return self.is_trash

    def trash(self, trashtime=datetime.datetime.now()):
        self.trashtime = trashtime

    def untrash(self, propagate=True):
        self.trashtime = None
        self.container.untrash(propagate=False)

    def datatype_from_mrfile(self, mrfile):
        return u'unknown'<|MERGE_RESOLUTION|>--- conflicted
+++ resolved
@@ -752,11 +752,8 @@
                     phase_encode_undersample = mrfile.phase_encode_undersample,
                     slice_encode_undersample = mrfile.slice_encode_undersample,
                     acquisition_matrix = unicode(str(mrfile.acquisition_matrix)),
-<<<<<<< HEAD
                     notes = unicode(mrfile.notes),
-=======
                     qa_status = u'pending',
->>>>>>> a2b1d38a
                     # to unpack fov, mm_per_vox, and acquisition_matrix: np.fromstring(str(mm)[1:-1],sep=',')
                     )
         return epoch
@@ -807,26 +804,18 @@
             u'bitmap':  u'Bitmap',
             u'img_pyr': u'Image Viewer',
             u'physio':  u'Physio Data',
-<<<<<<< HEAD
+            u'json':    u'QA',
             u'png-figure': u'PNG figure',
-=======
-            u'json':    u'QA',
->>>>>>> a2b1d38a
             }
 
     label = Field(Unicode(63))  # informational only
     offset = Field(Interval, default=datetime.timedelta())
     trashtime = Field(DateTime)
     priority = Field(Integer, default=0)
-<<<<<<< HEAD
-    kind = Field(Enum(u'primary', u'secondary', u'peripheral', u'derived', u'web', name=u'dataset_kind'))
-    filetype = Field(Enum(u'pfile', u'dicom', u'nifti', u'bitmap', u'img_pyr', u'physio', u'png-figure', name=u'dataset_filetype'))
-=======
     kind = Field(Enum(u'primary', u'secondary', u'peripheral', u'derived', u'web', u'qa', name=u'dataset_kind'))
     # NOTE: use Epoch.qa_status!
     qa_status = Field(Enum(u'pending', u'running', u'done', u'failed', u'abandoned', name=u'dataset_qa_status'))
-    filetype = Field(Enum(u'pfile', u'dicom', u'nifti', u'bitmap', u'img_pyr', u'physio', u'json', name=u'dataset_filetype'))
->>>>>>> a2b1d38a
+    filetype = Field(Enum(u'pfile', u'dicom', u'nifti', u'bitmap', u'img_pyr', u'physio', u'json', u'png-figure', name=u'dataset_filetype'))
     datatype = Field(Enum(u'unknown', u'mr_fmri', u'mr_dwi', u'mr_structural', u'mr_fieldmap', u'mr_spectro', name=u'dataset_datatype'), default=u'unknown')
     _updatetime = Field(DateTime, default=datetime.datetime.now, colname='updatetime', synonym='updatetime')
     digest = Field(LargeBinary(20))
@@ -884,11 +873,8 @@
                     kind=kind,
                     label=cls.default_labels[mrfile.filetype],
                     archived=archived,
-<<<<<<< HEAD
+                    qa_status=u'pending',
                     acquisition_time=mrfile.acquisition_time
-=======
-                    qa_status=u'pending',
->>>>>>> a2b1d38a
                     )
             transaction.commit()
             DBSession.add(dataset)
