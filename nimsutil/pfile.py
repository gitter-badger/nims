#!/usr/bin/env python
#
# @author:  Bob Dougherty
#           Gunnar Schaefer

from __future__ import print_function

import os
import gzip
import shlex
import shutil
import argparse
import datetime
import tempfile
import subprocess as sp

import h5py
import numpy as np
import nibabel

import nimsutil
import pfheader


class PFileError(Exception):
    pass


class PFile(object):
    """
    Read pfile data and/or header.

    This class reads the data and/or header from a pfile, runs k-space reconstruction,
    and generates a NIfTI object, including header information.

    Example:
        import pfile
        pf = pfile.PFile(filename='P56832.7')
        pf.to_nii(outbase='P56832.7')
    """

    filetype = u'pfile'

    def __init__(self, filename, log=None):
        self.filename = filename
        self.log = log
        self.image_data = None
        self.fm_data = None
        with open(self.filename,'rb') as fp:
            self.is_gzipped = (fp.read(2) == '\x1f\x8b')
        self.get_metadata()

    def get_metadata(self):

        def unpack_uid(uid):
            """Convert packed PFile UID to standard DICOM UID."""
            return ''.join([str(i-1) if i < 11 else '.' for pair in [(ord(c) >> 4, ord(c) & 15) for c in uid] for i in pair if i > 0])

        try:
            if self.is_gzipped:
                fp = gzip.open(self.filename)
            else:
                fp = open(self.filename)
            self.header = pfheader.get_header(fp)
            fp.close()
        except (IOError, pfheader.PFHeaderError):
            raise PFileError
        self.exam_no = self.header.exam.ex_no
        self.series_no = self.header.series.se_no
        self.acq_no = self.header.image.scanactno
        self.exam_uid = unpack_uid(self.header.exam.study_uid)
        self.series_uid = unpack_uid(self.header.series.series_uid)
        self.series_desc = self.header.series.se_desc.strip('\x00')
        self.patient_id = self.header.exam.patidff.strip('\x00')
        self.subj_code, self.subj_fn, self.subj_ln, self.subj_dob = nimsutil.parse_subject(
                self.header.exam.patnameff.strip('\x00'), self.header.exam.dateofbirth.strip('\x00'))
        self.psd_name = os.path.basename(self.header.image.psdname.partition('\x00')[0])
        self.physio_flag = bool(self.header.rec.user2) and u'sprt' in self.psd_name.lower()
        if self.header.image.im_datetime > 0:
            self.timestamp = datetime.datetime.utcfromtimestamp(self.header.image.im_datetime)
        else:   # HOShims don't have self.header.image.im_datetime
            month, day, year = map(int, self.header.rec.scan_date.strip('\x00').split('/'))
            hour, minute = map(int, self.header.rec.scan_time.strip('\x00').split(':'))
            self.timestamp = datetime.datetime(year + 1900, month, day, hour, minute) # GE's epoch begins in 1900

        self.ti = self.header.image.ti / 1e6
        self.te = self.header.image.te / 1e6
        self.tr = self.header.image.tr / 1e6  # tr in seconds
        self.flip_angle = float(self.header.image.mr_flip)
        self.pixel_bandwidth = self.header.rec.bw
        self.phase_encode = 1 if self.header.image.freq_dir == 0 else 0

        self.num_slices = self.header.rec.nslices
        self.num_averages = self.header.image.averages
        self.num_echos = self.header.rec.nechoes
        self.receive_coil_name = self.header.image.cname.strip('\x00')
        self.num_receivers = self.header.rec.dab[0].stop_rcv - self.header.rec.dab[0].start_rcv + 1
        self.operator = self.header.exam.patidff.strip('\x00')
        self.protocol_name = self.header.exam.patnameff.strip('\x00')
        self.scanner_name = self.header.exam.hospname.strip('\x00') + ' ' + self.header.exam.ex_sysid.strip('\x00')
        self.scanner_type = 'GE' # FIXME

        self.size_x = self.header.image.dim_X  # imatrix_X
        self.size_y = self.header.image.dim_Y  # imatrix_Y
        self.fov = [self.header.image.dfov, self.header.image.dfov_rect]
        self.scan_type = self.header.image.psd_iname.strip('\x00')
        self.num_bands = 1
        self.num_mux_cal_cycle = 0

        self.num_timepoints = self.header.rec.npasses
        self.deltaTE = 0.0
        self.scale_data = False

        if self.psd_name == 'sprt':
            self.num_timepoints = int(self.header.rec.user0)    # not in self.header.rec.nframes for sprt
            self.deltaTE = self.header.rec.user15
            self.band_spacing = 0
            self.scale_data = True
            # spiral is always a square encode based on the frequency encode direction (size_x)
            # Atsushi also likes to round up to the next higher power of 2.
            # self.size_x = int(pow(2,ceil(log2(pf.size_x))))
            # The rec.im_size field seems to have the correct reconned image size, but
            # this isn't guaranteed to be correct, as Atsushi's recon does whatever it
            # damn well pleases. Maybe we could add a check to infer the image size,
            # assuming it's square?
            self.size_x = self.size_y = self.header.rec.im_size
        elif self.psd_name == 'basic':
            # first 6 are ref scans, so ignore those. Also, two acquired timepoints are used
            # to generate each reconned time point.
            self.num_timepoints = (self.header.rec.npasses * self.header.rec.nechoes - 6) / 2
            self.num_echoes = 1
        elif self.psd_name.startswith('mux'): # multi-band EPI!
            self.num_bands = int(self.header.rec.user6)
            self.num_mux_cal_cycle = int(self.header.rec.user7)
            self.band_spacing_mm = self.header.rec.user8
            self.num_slices = self.header.image.slquant * self.num_bands
            self.num_timepoints = self.header.rec.npasses - self.num_bands*self.num_mux_cal_cycle + self.num_mux_cal_cycle
            # TODO: adjust the image.tlhc... fields to match the correct geometry.

        self.total_num_slices = self.num_slices * self.num_timepoints
        # Note: the following is true for single-shot planar acquisitions (EPI and 1-shot spiral).
        # For multishot sequences, we need to multiply by the # of shots. And for non-planar aquisitions,
        # we'd need to multiply by the # of phase encodes (accounting for any acceleration factors).
        # Even for planar sequences, this will be wrong (under-estimate) in case of cardiac-gating.
        self.prescribed_duration = datetime.timedelta(seconds=(self.num_timepoints * self.tr))
        self.duration = self.prescribed_duration # The actual duration can only be computed after the data are loaded. Settled for rx duration for now.
        # Is this all we need to flag a diffusion scan?
        self.diffusion_flag = True if self.header.image.b_value>0 else False
        # Compute the voxel size rather than use image.pixsize_X/Y
        self.mm_per_vox = np.array([self.fov[0] / self.size_x,
                                    self.fov[1] / self.size_y,
                                    self.header.image.slthick + self.header.image.scanspacing])

        # Compute the voxel size rather than use image.pixsize_X/Y
        self.mm_per_vox = np.array([float(self.fov[0] / self.size_x),
                                    float(self.fov[1] / self.size_y),
                                    self.header.image.slthick + self.header.image.scanspacing])
        # TODO: Set this correctly (in seconds!)! (it's in the dicom at (0x0043, 0x102c))
        self.effective_echo_spacing = 0.0
        # TODO: Set this correctly! (it's in the dicom at (0x0043, 0x1083))
        self.phase_encode_undersample = 1.0
        self.slice_encode_undersample = 1.0
        self.acquisition_matrix = [0,0,0] #dcm.AcquisitionMatrix[1:3] if 'AcquisitionMatrix' in dcm else None


    def set_image_data(self, data_file):
        """ Load raw image data from a file and do some sanity checking on num slices, matrix size, etc. """
        # TODO: confirm that the voxel reordering is necessary. Maybe lean on the recon folks to standardize their voxel order?
        mat = h5py.File(data_file, 'r')
        if 'd' in mat:
            self.image_data = np.atleast_3d(mat['d'].items()[1][1].value)
            self.image_data = self.image_data.transpose((3,2,1,0))[::-1,:,::-1,:]
        elif 'MIP_res' in mat:
            self.image_data = np.atleast_3d(mat['MIP_res'].items()[1][1].value)
            self.image_data = self.image_data.transpose((1,0,2,3))[::-1,::-1,:,:]

        if self.image_data.ndim == 3:
            self.image_data = self.image_data.reshape(self.image_data.shape + (1,))

        if self.image_data.shape[0] != self.size_x or self.image_data.shape[1] != self.size_y:
            msg = 'Image matrix discrepancy. Fixing the header, assuming image_data is correct...'
            self.log and self.log.warning(msg) or print(msg)
            self.size_x = self.image_data.shape[0]
            self.size_y = self.image_data.shape[1]
            self.mm_per_vox[0] = float(self.fov[0] / self.size_x)
            self.mm_per_vox[1] = float(self.fov[1] / self.size_y)
        if self.image_data.shape[2] != self.num_slices:
            msg = 'Image slice count discrepancy. Fixing the header, assuming image_data is correct...'
            self.log and self.log.warning(msg) or print(msg)
            self.num_slices = self.image_data.shape[2]
        if self.image_data.shape[3] != self.num_timepoints:
            msg = 'Image time frame discrepancy (header=%d, array=%d). Fixing the header, assuming image_data is correct...' \
                    % (self.num_timepoints, self.image_data.shape[3])
            self.log and self.log.warning(msg) or print(msg)
            self.num_timepoints = self.image_data.shape[3]
        self.duration = self.num_timepoints * self.tr # FIXME: maybe need self.num_echoes?

    def to_nii(self, outbase, recon_executable=None, saveInOut=False):
        """Create NIFTI file from pfile."""
<<<<<<< HEAD
        if self.image_data is None and self.recon_func is not None:
            self.recon_func(recon_executable) if recon_executable else self.recon_func()
        else:
            raise PFileError('I don\'t know how to recon this type of data')
=======
        if self.image_data is None:
            if self.recon_func:
                self.recon_func(recon_executable) if recon_executable else self.recon_func()
            else:
                raise PFileError('Recon not implemented for this type of data')

        if self.image_data is None: return None     # catches, for example, HO Shims
>>>>>>> 85ff4112

        image_tlhc = np.array([self.header.image.tlhc_R, self.header.image.tlhc_A, self.header.image.tlhc_S])
        image_trhc = np.array([self.header.image.trhc_R, self.header.image.trhc_A, self.header.image.trhc_S])
        image_brhc = np.array([self.header.image.brhc_R, self.header.image.brhc_A, self.header.image.brhc_S])
        #image_cent = np.array([self.header.image.ctr_R,  self.header.image.ctr_A,  self.header.image.ctr_S])

        row_vec = (image_trhc-image_tlhc)/np.sqrt(np.dot(image_trhc-image_tlhc, image_trhc-image_tlhc))
        col_vec = -(image_trhc-image_brhc)/np.sqrt(np.dot(image_trhc-image_brhc, image_trhc-image_brhc))
        # The DICOM standard defines these two unit vectors in an LPS coordinate frame, but we'll
        # need RAS (+x is right, +y is anterior, +z is superior) for NIFTI. So, we compute them
        # such that row_vec points to the right and col_vec points up.
        # Not sure if we need to negate the slice_norm. From the NIFTI-1 header:
        #     The third column of R will be either the cross-product of the first 2 columns or
        #     its negative. It is possible to infer the sign of the 3rd column by examining
        #     the coordinates in DICOM attribute (0020,0032) "Image Position (Patient)" for
        #     successive slices. However, this method occasionally fails for reasons that I
        #     (RW Cox) do not understand.

        # can also get slice_norm from: slice_norm = np.cross(row_vec, col_vec)
        slice_norm = np.array([self.header.image.norm_R, self.header.image.norm_A, self.header.image.norm_S])
        slice_fov = np.abs(self.header.series.start_loc - self.header.series.end_loc)

        # This is either the first slice tlhc (image_tlhc) or the last slice tlhc. How to decide?
        # And is it related to wheather I have to negate the slice_norm?
        # Tuned this empirically by comparing spiral and EPI data with the sam Rx.
        # Everything seems reasonable, except the test for axial orientation (start_ras==S|I).
        # I have no idea why I need that! But the flipping only seems necessary for axials, not
        # coronals or the few obliques I've tested.
        # FIXME: haven't tested sagittals! (to test for spiral: 'sprt' in self.psd_name.lower())
        if (self.header.series.start_ras=='S' or self.header.series.start_ras=='I') and self.header.series.start_loc > self.header.series.end_loc:
            pos = image_tlhc - slice_norm*slice_fov
            # FIXME: since we are reversing the slice order here, should we change the slice_order field below?
            self.image_data = self.image_data[:,:,::-1,]
            if self.fm_data is not None:
                self.fm_data = self.fm_data[:,:,::-1,]
        else:
            pos = image_tlhc

        if self.num_bands > 1:
            pos = pos - slice_norm * self.band_spacing_mm * (self.num_bands - 1.0) / 2.0

        qto_xyz = np.zeros((4,4))
        qto_xyz[0,0] = row_vec[0]
        qto_xyz[0,1] = col_vec[0]
        qto_xyz[0,2] = slice_norm[0]

        qto_xyz[1,0] = row_vec[1]
        qto_xyz[1,1] = col_vec[1]
        qto_xyz[1,2] = slice_norm[1]

        qto_xyz[2,0] = row_vec[2]
        qto_xyz[2,1] = col_vec[2]
        qto_xyz[2,2] = slice_norm[2]

        qto_xyz[:,3] = np.append(pos, 1).T
        qto_xyz[0:3,0:3] = np.dot(qto_xyz[0:3,0:3], np.diag(self.mm_per_vox))

        nii_header = nibabel.Nifti1Header()
        nii_header.set_xyzt_units('mm', 'sec')
        nii_header.set_qform(qto_xyz, 'scanner')
        nii_header.set_sform(qto_xyz, 'scanner')

        nii_header['slice_start'] = 0
        nii_header['slice_end'] = self.num_slices - 1
        # nifti slice order codes: 0 = unknown, 1 = sequential incrementing, 2 = seq. dec., 3 = alternating inc., 4 = alt. dec.
        slice_order = 0
        nii_header['slice_duration'] = self.tr * 1000 / self.num_slices
        # FIXME: check that this is correct.
        if   self.header.series.se_sortorder == 0:
            slice_order = 1  # or 2?
        elif self.header.series.se_sortorder == 1:
            slice_order = 3  # or 4?
        nii_header['slice_code'] = slice_order

        # Note: the freq/phase dir isn't meaningful for spiral trajectories.
        if self.header.image.freq_dir==1:
            nii_header.set_dim_info(freq=1, phase=0, slice=2)
        else:
            nii_header.set_dim_info(freq=0, phase=1, slice=2)

        # FIXME: There must be a cleaner way to set the TR! Maybe bug Matthew about it.
        nii_header.structarr['pixdim'][4] = self.tr
        nii_header.set_slice_duration(nii_header.structarr['pixdim'][4] / self.num_slices)
        nii_header.structarr['cal_max'] = self.image_data.max()
        nii_header.structarr['cal_min'] = self.image_data.min()

        if self.num_echos == 1:
            nifti = nibabel.Nifti1Image(self.image_data, None, nii_header)
            main_file = outbase + '.nii.gz'
            nibabel.save(nifti, main_file)
        elif self.num_echos == 2:
            if saveInOut:
                nifti = nibabel.Nifti1Image(self.image_data[:,:,:,:,0], None, nii_header)
                nibabel.save(nifti, outbase + '_in.nii.gz')
                nifti = nibabel.Nifti1Image(self.image_data[:,:,:,:,1], None, nii_header)
                nibabel.save(nifti, outbase + '_out.nii.gz')
            # FIXME: Do a more robust test for spiralio!
            # Assume spiralio, so do a weighted average of the two echos.
            # FIXME: should do a quick motion correction here
            w_in = np.mean(self.image_data[:,:,:,:,0], 3)
            w_out = np.mean(self.image_data[:,:,:,:,1], 3)
            inout_sum = w_in + w_out
            w_in = w_in / inout_sum
            w_out = w_out / inout_sum
            avg = np.zeros(self.image_data.shape[0:4])
            for tp in range(self.image_data.shape[3]):
                avg[:,:,:,tp] = w_in*self.image_data[:,:,:,tp,0] + w_out*self.image_data[:,:,:,tp,1]
            nifti = nibabel.Nifti1Image(avg, None, nii_header)
            main_file = outbase + '.nii.gz'
            nibabel.save(nifti, main_file)
        else:
            main_file = None
            for echo in range(self.num_echos):
                nifti = nibabel.Nifti1Image(self.image_data[:,:,:,:,echo], None, nii_header)
                nibabel.save(nifti, outbase + '_echo%02d.nii.gz' % echo)

        if self.fm_data is not None:
            nii_header.structarr['cal_max'] = self.fm_data.max()
            nii_header.structarr['cal_min'] = self.fm_data.min()
            nifti = nibabel.Nifti1Image(self.fm_data, None, nii_header)
            nibabel.save(nifti, outbase + '_B0.nii.gz')

        return main_file

    def recon_spirec(self, executable='spirec'):
        """Do spiral image reconstruction and populate self.image_data."""
        with nimsutil.TempDirectory() as tmpdir:
            basepath = os.path.join(tmpdir, 'recon')
            cmd = '%s -l --rotate -90 --magfile --savefmap2 --b0navigator -r %s -t %s' % (executable, os.path.abspath(self.filename), 'recon')
            self.log and self.log.debug(cmd)
            sp.call(shlex.split(cmd), cwd=tmpdir, stdout=open('/dev/null', 'w'))    # run spirec to generate .mag and fieldmap files

            self.image_data = np.fromfile(file=basepath+'.mag_float', dtype=np.float32).reshape([self.size_x,self.size_y,self.num_timepoints,self.num_echos,self.num_slices],order='F').transpose((0,1,4,2,3))
            if os.path.exists(basepath+'.B0freq2') and os.path.getsize(basepath+'.B0freq2')>0:
                self.fm_data = np.fromfile(file=basepath+'.B0freq2', dtype=np.float32).reshape([self.size_x,self.size_y,self.num_echos,self.num_slices],order='F').transpose((0,1,3,2))

    def recon_mux_epi(self, executable='octave'):
        """Do mux_epi image reconstruction and populate self.image_data."""
        ref_file  = os.path.join(os.path.dirname(self.filename), '_'+os.path.basename(self.filename)+'_ref.dat')
        vrgf_file = os.path.join(os.path.dirname(self.filename), '_'+os.path.basename(self.filename)+'_vrgf.dat')
        if not os.path.isfile(ref_file) or not os.path.isfile(vrgf_file):
<<<<<<< HEAD
            raise PFileError('dat files not found')
=======
            raise PFileError('.dat files not found')
>>>>>>> 85ff4112
        with nimsutil.TempDirectory() as tmpdir:
            mux_recon_path = os.path.abspath(os.path.join(os.path.dirname(__file__), 'mux_epi_recon'))
            outname = os.path.join(tmpdir, 'out.mat')
            cmd = '%s --no-window-system -p %s --eval \'mux_epi_main("%s", "%s");\'' % (executable, mux_recon_path, os.path.abspath(self.filename), outname)
            self.log and self.log.debug(cmd)
            sp.call(shlex.split(cmd), stdout=open('/dev/null', 'w'))                # run mux recon
            self.set_image_data(outname)
            # TODO: fix size_x/y,num_slices,num_timpoints if they conflict with the returned size of d.
            #self.image_data = np.zeros((self.size_x, self.size_y, self.num_slices, self.num_timepoints))
            #num_mux_slices = self.num_slices / self.num_bands
            #for mux_slice in range(num_mux_slices):
            #    d,slice_loc = pytave.feval(2, 'mux_epi_recon', self.filename, ref_file, vrgf_file, mux_slice+1)
            #    self.image_data[:,:,slice_loc.astype(int).flatten()-1,:] = d

    def recon_hoshim(self, executable=''):
        self.log or print('Can\'t recon HO SHIM data')

    @property
    def recon_func(self):
        if self.psd_name == 'sprt':
            return self.recon_spirec
        elif self.psd_name.startswith('mux'):
            return self.recon_mux_epi
        elif self.psd_name == 'sprl_hos':
            return self.recon_hoshim
        else:
            return None

    @property
    def priority(self):
        return int(bool(self.recon_func)) * 2 - 1


class ArgumentParser(argparse.ArgumentParser):

    def __init__(self):
        super(ArgumentParser, self).__init__()
        self.description = """Recons a GE PFile to produce a NIfTI file and (if appropriate) a B0 fieldmap.
                              Can also take the image data in a .mat file, in which case no recon will be attempted
                              and the PFile is just used to get the necessary header information."""
        self.add_argument('pfile', help='path to pfile')
        self.add_argument('outbase', nargs='?', help='basename for output files (default: [pfile_name].nii.gz in cwd)')
        self.add_argument('-m', '--matfile', help='path to reconstructed data in .mat format')


if __name__ == '__main__':
    args = ArgumentParser().parse_args()
    pf = PFile(args.pfile)
    if args.matfile:
        pf.set_image_data(args.matfile)
    pf.to_nii(args.outbase or os.path.basename(args.pfile))<|MERGE_RESOLUTION|>--- conflicted
+++ resolved
@@ -197,12 +197,6 @@
 
     def to_nii(self, outbase, recon_executable=None, saveInOut=False):
         """Create NIFTI file from pfile."""
-<<<<<<< HEAD
-        if self.image_data is None and self.recon_func is not None:
-            self.recon_func(recon_executable) if recon_executable else self.recon_func()
-        else:
-            raise PFileError('I don\'t know how to recon this type of data')
-=======
         if self.image_data is None:
             if self.recon_func:
                 self.recon_func(recon_executable) if recon_executable else self.recon_func()
@@ -210,7 +204,6 @@
                 raise PFileError('Recon not implemented for this type of data')
 
         if self.image_data is None: return None     # catches, for example, HO Shims
->>>>>>> 85ff4112
 
         image_tlhc = np.array([self.header.image.tlhc_R, self.header.image.tlhc_A, self.header.image.tlhc_S])
         image_trhc = np.array([self.header.image.trhc_R, self.header.image.trhc_A, self.header.image.trhc_S])
@@ -352,11 +345,7 @@
         ref_file  = os.path.join(os.path.dirname(self.filename), '_'+os.path.basename(self.filename)+'_ref.dat')
         vrgf_file = os.path.join(os.path.dirname(self.filename), '_'+os.path.basename(self.filename)+'_vrgf.dat')
         if not os.path.isfile(ref_file) or not os.path.isfile(vrgf_file):
-<<<<<<< HEAD
             raise PFileError('dat files not found')
-=======
-            raise PFileError('.dat files not found')
->>>>>>> 85ff4112
         with nimsutil.TempDirectory() as tmpdir:
             mux_recon_path = os.path.abspath(os.path.join(os.path.dirname(__file__), 'mux_epi_recon'))
             outname = os.path.join(tmpdir, 'out.mat')
